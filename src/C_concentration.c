--- conflicted
+++ resolved
@@ -88,11 +88,10 @@
   gsl_root_fsolver*s = gsl_root_fsolver_alloc(T);
   gsl_function F;
   int iter = 0, max_iter = 100;
-<<<<<<< HEAD
   pars.Mm = Mass;
   pars.Rm = R;
   pars.k = k;
-  pars.P = P;
+  pars.Plin = Plin;
   pars.Nk = Nk;
   pars.delta = delta;
   pars.h = h;
@@ -100,19 +99,6 @@
   pars.Omega_b = Omega_b;
   pars.Omega_m = Omega_m;
   pars.T_CMB = T_CMB;
-=======
-  pars->Mm = Mass;
-  pars->Rm = R;
-  pars->k = k;
-  pars->Plin = Plin;
-  pars->Nk = Nk;
-  pars->delta = delta;
-  pars->h = h;
-  pars->n_s = n_s;
-  pars->Omega_b = Omega_b;
-  pars->Omega_m = Omega_m;
-  pars->T_CMB = T_CMB;
->>>>>>> 8ee3d6f7
   
   F.function = &Mm_from_Mc;
   F.params = &pars;
